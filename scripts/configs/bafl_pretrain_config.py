from ml_collections import ConfigDict
from ml_collections.config_dict import FieldReference, placeholder

from crossformer.data.oxe.oxe_dataset_mixes import OXE_NAMED_MIXES
from crossformer.data.utils.text_processing import UniversalSentenceEncoder
from crossformer.model.components.action_heads import L1ActionHead
from crossformer.model.components.tokenizers import ImageTokenizer, LowdimObsTokenizer
from crossformer.model.components.transformer import common_transformer_sizes
from crossformer.model.components.vit_encoders import ResNet26, ResNet26FILM
from crossformer.utils.spec import ModuleSpec
from crossformer.utils.train_utils import resnet_26_loader

BIMANUAL_ACTION_DIM = 14
SINGLE_ARM_ACTION_DIM = 7
NAV_ACTION_DIM = 2
QUADRUPED_ACTION_DIM = 12
MANO_ACTION_DIM = 111

HEAD_TO_DATASET = {
    "mano": [
        "rlds_oakink",
    ],
    # 'binamo': [ ],
    # 'smplx': [ ],
    "nav": ["omnimimic_gnm_dataset"],
    "single_arm": [
        "berkeley_mvp_converted_externally_to_rlds",
        "nyu_rot_dataset_converted_externally_to_rlds",
        "ucsd_kitchen_dataset_converted_externally_to_rlds",
        "ucsd_pick_and_place_dataset_converted_externally_to_rlds",
        "utokyo_xarm_bimanual_converted_externally_to_rlds",
        "utokyo_xarm_pick_and_place_converted_externally_to_rlds",
        #
        "bridge_dataset",
        "fractal20220817_data",
        "kuka",
        "taco_play",
        "taco_extra",
        "jaco_play",
        "berkeley_cable_routing",
        "roboturk",
        "nyu_door_opening_surprising_effectiveness",
        "viola",
        "berkeley_autolab_ur5",
        "toto",
        "language_table",
        "stanford_hydra_dataset_converted_externally_to_rlds",
        "austin_buds_dataset_converted_externally_to_rlds",
        "nyu_franka_play_dataset_converted_externally_to_rlds",
        "furniture_bench_dataset_converted_externally_to_rlds",
        "austin_sailor_dataset_converted_externally_to_rlds",
        "austin_sirius_dataset_converted_externally_to_rlds",
        "bc_z",
        "dlr_edan_shared_control_converted_externally_to_rlds",
        "iamlab_cmu_pickup_insert_converted_externally_to_rlds",
        "utaustin_mutex",
        "berkeley_fanuc_manipulation",
        "cmu_stretch",
        "droid",
        "droid_wipe",
        "droid_flip_pot_upright",
    ],
    "bimanual": [
        "aloha_pen_uncap_diverse_dataset",
        "aloha_new_sushi_dataset",
        "aloha_dough_cut_dataset",
        "aloha_lucy_dataset",
        "aloha_drawer_dataset",
        "aloha_pick_place_dataset",
        "aloha_static_dataset",
        "aloha_sushi_cut_full_dataset",
        "aloha_new_sushi_dataset,",
    ],
    "quadruped": ["go1_real_dataset", "a1", "go1"],
}


def get_config():
    window_size = FieldReference(default=5)
    grad_acc = FieldReference(default=4)

    return ConfigDict(
        dict(
            seed=42,
<<<<<<< HEAD
            num_steps=300000,
            save_dir="~",
=======
            num_steps=300000*grad_acc,
            save_dir="",
>>>>>>> 326a9105
            model=get_model_config("detr"),
            window_size=window_size,
            dataset_kwargs=get_dataset_config("multi", window_size, 100),
            skip_norm_keys=["proprio_bimanual"],
            optimizer=dict(
                learning_rate=dict(
                    name="rsqrt",
                    init_value=0.0,
                    peak_value=3e-4,
                    warmup_steps=2000,
                    timescale=10000,
                ),
                weight_decay=0.1,
                clip_gradient=1.0,
                frozen_keys=tuple(),
                grad_accumulation_steps=grad_acc,  # if you are using grad accumulation, you need to adjust max_steps accordingly
            ),
            prefetch_num_batches=0,
            start_step=placeholder(int),
            log_interval=100,
            eval_interval=1000,
            save_interval=1000,
            val_kwargs=dict(
                val_shuffle_buffer_size=1000,
                num_val_batches=16,
            ),
            resume_path=placeholder(str),
            text_processor=ModuleSpec.create(UniversalSentenceEncoder),
            pretrained_loaders=(
                ModuleSpec.create(
                    resnet_26_loader,
                    restore_path="hf://rail-berkeley/ResNet-26-ImageNet",
                ),
            ),
            wandb=dict(
                project="bafl",
                group=placeholder(str),
                entity=placeholder(str),
            ),
            wandb_resume_id=placeholder(str),
            eval_datasets=('rlds_oakink'),
        )
    )


def get_dataset_config(task_cond, window_size, action_horizon, mix="bafl"):
    traj_transform_kwargs, frame_transform_kwargs = get_augmentation_config(
        task_cond, window_size, action_horizon
    )

    assert all(
        [
            any([name in datasets for datasets in HEAD_TO_DATASET.values()])
            for name, weight in OXE_NAMED_MIXES[mix]
        ]
    ), f"Dataset in mix: {mix} doesn't have assigned head."

    return dict(
        oxe_kwargs=dict(
            data_mix=mix,
            data_dir="~/tensorflow_datasets",
            load_camera_views=("primary", "high", "nav", "left_wrist", "right_wrist"),
            load_proprio=True,
            load_depth=False,
        ),
        traj_transform_kwargs=traj_transform_kwargs,
        frame_transform_kwargs=frame_transform_kwargs,
        batch_size=8,  # 512,
        shuffle_buffer_size=50000,
        balance_weights=False,
        traj_transform_threads=48,
        traj_read_threads=48,
    )


def get_augmentation_config(task_cond, window_size, action_horizon):
    if task_cond == "image":
        keep_image_prob = 1.0
    elif task_cond == "lang":
        keep_image_prob = 0.0
    elif task_cond == "multi":
        keep_image_prob = 0.5
    else:
        raise ValueError("Invalid modality")

    traj_transform_kwargs = dict(
        window_size=window_size,
        action_horizon=action_horizon,
        max_action_dim=MANO_ACTION_DIM,
        head_to_dataset=HEAD_TO_DATASET,
        goal_relabeling_strategy="uniform",
        task_augment_strategy="delete_task_conditioning",
        task_augment_kwargs=dict(
            keep_image_prob=keep_image_prob,
        ),
        subsample_length=100,
    )

    aloha_image_augment_kwargs = dict(
        random_resized_crop=dict(scale=[0.9, 1.0], ratio=[0.75, 4.0 / 3]),
        random_brightness=[0.1],
        random_contrast=[0.9, 1.1],
        random_saturation=[0.9, 1.1],
        random_hue=[0.05],
        augment_order=[
            "random_resized_crop",
            "random_brightness",
            "random_contrast",
            "random_saturation",
            "random_hue",
        ],
    )

    bridge_image_augment_kwargs = dict(
        random_resized_crop=dict(scale=[0.8, 1.0], ratio=[0.9, 1.1]),
        random_brightness=[0.1],
        random_contrast=[0.9, 1.1],
        random_saturation=[0.9, 1.1],
        random_hue=[0.05],
        augment_order=[
            "random_resized_crop",
            "random_brightness",
            "random_contrast",
            "random_saturation",
            "random_hue",
        ],
    )

    frame_transform_kwargs = dict(
        resize_size={
            "primary": (224, 224),
            "high": (224, 224),
            "nav": (224, 224),
            "left_wrist": (224, 224),
            "right_wrist": (224, 224),
        },
        image_augment_kwargs={
            "primary": bridge_image_augment_kwargs,
            "high": aloha_image_augment_kwargs,
            "nav": bridge_image_augment_kwargs,
            "left_wrist": aloha_image_augment_kwargs,
            "right_wrist": aloha_image_augment_kwargs,
        },
        num_parallel_calls=200,
    )
    return traj_transform_kwargs, frame_transform_kwargs


def get_model_config(transformer_size):
    token_embedding_size, transformer_kwargs = common_transformer_sizes(
        transformer_size
    )

    encoder = ModuleSpec.create(ResNet26FILM)
    return dict(
        observation_tokenizers=dict(
            primary=ModuleSpec.create(
                ImageTokenizer,
                obs_stack_keys=["image_primary"],
                task_stack_keys=["image_primary"],
                task_film_keys=["language_instruction"],
                encoder=encoder,
            ),
            high=ModuleSpec.create(
                ImageTokenizer,
                obs_stack_keys=["image_high"],
                task_stack_keys=["image_high"],
                task_film_keys=["language_instruction"],
                encoder=encoder,
            ),
            # nav=ModuleSpec.create( ImageTokenizer, obs_stack_keys=["image_nav"], task_stack_keys=["image_nav"], task_film_keys=[], encoder=ModuleSpec.create(ResNet26),),
            left=ModuleSpec.create(
                ImageTokenizer,
                obs_stack_keys=["image_left_wrist"],
                task_stack_keys=[],
                task_film_keys=["language_instruction"],
                encoder=encoder,
            ),
            right=ModuleSpec.create(
                ImageTokenizer,
                obs_stack_keys=["image_right_wrist"],
                task_stack_keys=[],
                task_film_keys=["language_instruction"],
                encoder=encoder,
            ),
            bimanual=ModuleSpec.create(
                LowdimObsTokenizer,
                obs_keys=["proprio_bimanual"],
                dropout_rate=0.2,
            ),
            mano=ModuleSpec.create(
                LowdimObsTokenizer,
                obs_keys=["proprio_mano"],
                dropout_rate=0.2,
            ),
            # quadruped=ModuleSpec.create( LowdimObsTokenizer, obs_keys=["proprio_quadruped"],),
        ),
        task_tokenizers=dict(),
        heads=dict(
            bimanual=ModuleSpec.create(
                L1ActionHead,
                action_horizon=100,
                action_dim=BIMANUAL_ACTION_DIM,
                num_preds=BIMANUAL_ACTION_DIM,
                pool_strategy="pass",
                readout_key="readout_bimanual",
                clip_pred=False,
                loss_weight=1.0,
                constrain_loss_dims=True,
            ),
            single_arm=ModuleSpec.create(
                L1ActionHead,
                action_horizon=4,
                action_dim=SINGLE_ARM_ACTION_DIM,
                num_preds=SINGLE_ARM_ACTION_DIM,
                pool_strategy="pass",
                readout_key="readout_single_arm",
                clip_pred=False,
                loss_weight=1.0,
                constrain_loss_dims=True,
            ),
            # nav=ModuleSpec.create( L1ActionHead, action_horizon=4, action_dim=NAV_ACTION_DIM, num_preds=NAV_ACTION_DIM, pool_strategy="pass", readout_key="readout_nav", clip_pred=False, loss_weight=1.0, constrain_loss_dims=True,),
            # quadruped=ModuleSpec.create( L1ActionHead, action_horizon=1, action_dim=QUADRUPED_ACTION_DIM, num_preds=QUADRUPED_ACTION_DIM, pool_strategy="pass", readout_key="readout_quadruped", clip_pred=False, loss_weight=1.0, constrain_loss_dims=True,),
            mano=ModuleSpec.create(
                L1ActionHead,
                action_horizon=1,
                action_dim=MANO_ACTION_DIM,
                num_preds=MANO_ACTION_DIM,
                pool_strategy="pass",
                readout_key="readout_mano",
                clip_pred=False,
                loss_weight=1.0,
                constrain_loss_dims=True,
            ),
        ),
        # frequency / action chunks
        readouts=dict(
            bimanual=100,
            single_arm=4,
            # nav=4,
            # quadruped=1,
            mano=1,
        ),
        token_embedding_size=token_embedding_size,
        transformer_kwargs=transformer_kwargs,
        max_horizon=10,
    )<|MERGE_RESOLUTION|>--- conflicted
+++ resolved
@@ -79,16 +79,12 @@
     window_size = FieldReference(default=5)
     grad_acc = FieldReference(default=4)
 
+    import os
     return ConfigDict(
         dict(
             seed=42,
-<<<<<<< HEAD
-            num_steps=300000,
-            save_dir="~",
-=======
             num_steps=300000*grad_acc,
-            save_dir="",
->>>>>>> 326a9105
+            save_dir=os.path.join(os.path.expanduser('~'),'evita'),
             model=get_model_config("detr"),
             window_size=window_size,
             dataset_kwargs=get_dataset_config("multi", window_size, 100),
@@ -156,7 +152,7 @@
         ),
         traj_transform_kwargs=traj_transform_kwargs,
         frame_transform_kwargs=frame_transform_kwargs,
-        batch_size=8,  # 512,
+        batch_size=16,
         shuffle_buffer_size=50000,
         balance_weights=False,
         traj_transform_threads=48,
