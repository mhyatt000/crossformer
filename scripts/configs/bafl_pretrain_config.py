from ml_collections import ConfigDict
from ml_collections.config_dict import FieldReference, placeholder

from crossformer.data.oxe.oxe_dataset_mixes import OXE_NAMED_MIXES
from crossformer.data.utils.text_processing import UniversalSentenceEncoder
from crossformer.model.components.action_heads import L1ActionHead
from crossformer.model.components.tokenizers import ImageTokenizer, LowdimObsTokenizer
from crossformer.model.components.transformer import common_transformer_sizes
from crossformer.model.components.vit_encoders import ResNet26, ResNet26FILM
from crossformer.utils.spec import ModuleSpec
from crossformer.utils.train_utils import resnet_26_loader

BIMANUAL_ACTION_DIM = 14
SINGLE_ARM_ACTION_DIM = 7
NAV_ACTION_DIM = 2
QUADRUPED_ACTION_DIM = 12
MANO_ACTION_DIM = 111

HEAD_TO_DATASET = {
    "mano": [
        "rlds_oakink",
    ],
    # 'binamo': [ ],
    # 'smplx': [ ],
    "nav": ["omnimimic_gnm_dataset"],
    "single_arm": [
        "berkeley_mvp_converted_externally_to_rlds",
        "nyu_rot_dataset_converted_externally_to_rlds",
        "ucsd_kitchen_dataset_converted_externally_to_rlds",
        "ucsd_pick_and_place_dataset_converted_externally_to_rlds",
        "utokyo_xarm_bimanual_converted_externally_to_rlds",
        "utokyo_xarm_pick_and_place_converted_externally_to_rlds",
        #
        "bridge_dataset",
        "fractal20220817_data",
        "kuka",
        "taco_play",
        "taco_extra",
        "jaco_play",
        "berkeley_cable_routing",
        "roboturk",
        "nyu_door_opening_surprising_effectiveness",
        "viola",
        "berkeley_autolab_ur5",
        "toto",
        "language_table",
        "stanford_hydra_dataset_converted_externally_to_rlds",
        "austin_buds_dataset_converted_externally_to_rlds",
        "nyu_franka_play_dataset_converted_externally_to_rlds",
        "furniture_bench_dataset_converted_externally_to_rlds",
        "austin_sailor_dataset_converted_externally_to_rlds",
        "austin_sirius_dataset_converted_externally_to_rlds",
        "bc_z",
        "dlr_edan_shared_control_converted_externally_to_rlds",
        "iamlab_cmu_pickup_insert_converted_externally_to_rlds",
        "utaustin_mutex",
        "berkeley_fanuc_manipulation",
        "cmu_stretch",
        "droid",
        "droid_wipe",
        "droid_flip_pot_upright",
    ],
    "bimanual": [
        "aloha_pen_uncap_diverse_dataset",
        "aloha_new_sushi_dataset",
        "aloha_dough_cut_dataset",
        "aloha_lucy_dataset",
        "aloha_drawer_dataset",
        "aloha_pick_place_dataset",
        "aloha_static_dataset",
        "aloha_sushi_cut_full_dataset",
        "aloha_new_sushi_dataset,",
    ],
    "quadruped": ["go1_real_dataset", "a1", "go1"],
}


def get_config():
    window_size = FieldReference(default=5)
    grad_acc = FieldReference(default=4)

    import os
    return ConfigDict(
        dict(
            pretrained_path="hf://rail-berkeley/crossformer",
            pretrained_step=placeholder(int),
            #
            seed=42,
            num_steps=300000*grad_acc,
<<<<<<< HEAD
            save_dir=os.path.join(os.path.expanduser('~'),'evita'),
=======
            save_dir=os.path.expanduser("~"),
>>>>>>> 457d5c77
            model=get_model_config("detr"),
            window_size=window_size,
            dataset_kwargs=get_dataset_config("multi", window_size, 100),
            skip_norm_keys=["proprio_bimanual"],
            optimizer=dict(
                learning_rate=dict(
                    name="rsqrt",
                    init_value=0.0,
                    peak_value=3e-4,
                    warmup_steps=2000,
                    timescale=10000,
                ),
                weight_decay=0.1,
                clip_gradient=1.0,
                frozen_keys=tuple(),
                grad_accumulation_steps=grad_acc,  # if you are using grad accumulation, you need to adjust max_steps accordingly
            ),
            prefetch_num_batches=0,
            start_step=placeholder(int),
            log_interval=100,
            eval_interval=1000,
            save_interval=1000,
            val_kwargs=dict(
                val_shuffle_buffer_size=1000,
                num_val_batches=16,
            ),
            resume_path=placeholder(str),
            text_processor=ModuleSpec.create(UniversalSentenceEncoder),
            pretrained_loaders=(
                ModuleSpec.create(
                    resnet_26_loader,
                    restore_path="hf://rail-berkeley/ResNet-26-ImageNet",
                ),
            ),
            wandb=dict(
                project="bafl",
                group=placeholder(str),
                entity=placeholder(str),
            ),
            wandb_resume_id=placeholder(str),
            eval_datasets=(),
        )
    )


def get_dataset_config(task_cond, window_size, action_horizon, mix="bafl"):
    traj_transform_kwargs, frame_transform_kwargs = get_augmentation_config(
        task_cond, window_size, action_horizon
    )

    assert all(
        [
            any([name in datasets for datasets in HEAD_TO_DATASET.values()])
            for name, weight in OXE_NAMED_MIXES[mix]
        ]
    ), f"Dataset in mix: {mix} doesn't have assigned head."

    return dict(
        oxe_kwargs=dict(
            data_mix=mix,
            data_dir="~/tensorflow_datasets",
            load_camera_views=("primary", "high", "nav", "left_wrist", "right_wrist"),
            load_proprio=True,
            load_depth=False,
        ),
        traj_transform_kwargs=traj_transform_kwargs,
        frame_transform_kwargs=frame_transform_kwargs,
        batch_size=16,
        shuffle_buffer_size=50000,
        balance_weights=False,
        traj_transform_threads=48,
        traj_read_threads=48,
    )


def get_augmentation_config(task_cond, window_size, action_horizon):
    if task_cond == "image":
        keep_image_prob = 1.0
    elif task_cond == "lang":
        keep_image_prob = 0.0
    elif task_cond == "multi":
        keep_image_prob = 0.5
    else:
        raise ValueError("Invalid modality")

    traj_transform_kwargs = dict(
        window_size=window_size,
        action_horizon=action_horizon,
        max_action_dim=MANO_ACTION_DIM,
        head_to_dataset=HEAD_TO_DATASET,
        goal_relabeling_strategy="uniform",
        task_augment_strategy="delete_task_conditioning",
        task_augment_kwargs=dict(
            keep_image_prob=keep_image_prob,
        ),
        subsample_length=100,
    )

    aloha_image_augment_kwargs = dict(
        random_resized_crop=dict(scale=[0.9, 1.0], ratio=[0.75, 4.0 / 3]),
        random_brightness=[0.1],
        random_contrast=[0.9, 1.1],
        random_saturation=[0.9, 1.1],
        random_hue=[0.05],
        augment_order=[
            "random_resized_crop",
            "random_brightness",
            "random_contrast",
            "random_saturation",
            "random_hue",
        ],
    )

    bridge_image_augment_kwargs = dict(
        random_resized_crop=dict(scale=[0.8, 1.0], ratio=[0.9, 1.1]),
        random_brightness=[0.1],
        random_contrast=[0.9, 1.1],
        random_saturation=[0.9, 1.1],
        random_hue=[0.05],
        augment_order=[
            "random_resized_crop",
            "random_brightness",
            "random_contrast",
            "random_saturation",
            "random_hue",
        ],
    )

    frame_transform_kwargs = dict(
        resize_size={
            "primary": (224, 224),
            "high": (224, 224),
            "nav": (224, 224),
            "left_wrist": (224, 224),
            "right_wrist": (224, 224),
        },
        image_augment_kwargs={
            "primary": bridge_image_augment_kwargs,
            "high": aloha_image_augment_kwargs,
            "nav": bridge_image_augment_kwargs,
            "left_wrist": aloha_image_augment_kwargs,
            "right_wrist": aloha_image_augment_kwargs,
        },
        num_parallel_calls=200,
    )
    return traj_transform_kwargs, frame_transform_kwargs


def get_model_config(transformer_size):
    token_embedding_size, transformer_kwargs = common_transformer_sizes(
        transformer_size
    )

    encoder = ModuleSpec.create(ResNet26FILM)
    return dict(
        observation_tokenizers=dict(
            primary=ModuleSpec.create(
                ImageTokenizer,
                obs_stack_keys=["image_primary"],
                task_stack_keys=["image_primary"],
                task_film_keys=["language_instruction"],
                encoder=encoder,
            ),
            high=ModuleSpec.create(
                ImageTokenizer,
                obs_stack_keys=["image_high"],
                task_stack_keys=["image_high"],
                task_film_keys=["language_instruction"],
                encoder=encoder,
            ),
            # nav=ModuleSpec.create( ImageTokenizer, obs_stack_keys=["image_nav"], task_stack_keys=["image_nav"], task_film_keys=[], encoder=ModuleSpec.create(ResNet26),),
            left=ModuleSpec.create(
                ImageTokenizer,
                obs_stack_keys=["image_left_wrist"],
                task_stack_keys=[],
                task_film_keys=["language_instruction"],
                encoder=encoder,
            ),
            right=ModuleSpec.create(
                ImageTokenizer,
                obs_stack_keys=["image_right_wrist"],
                task_stack_keys=[],
                task_film_keys=["language_instruction"],
                encoder=encoder,
            ),
            bimanual=ModuleSpec.create(
                LowdimObsTokenizer,
                obs_keys=["proprio_bimanual"],
                dropout_rate=0.2,
            ),
            mano=ModuleSpec.create(
                LowdimObsTokenizer,
                obs_keys=["proprio_mano"],
                dropout_rate=0.2,
            ),
            # quadruped=ModuleSpec.create( LowdimObsTokenizer, obs_keys=["proprio_quadruped"],),
        ),
        task_tokenizers=dict(),
        heads=dict(
            bimanual=ModuleSpec.create(
                L1ActionHead,
                action_horizon=100,
                action_dim=BIMANUAL_ACTION_DIM,
                num_preds=BIMANUAL_ACTION_DIM,
                pool_strategy="pass",
                readout_key="readout_bimanual",
                clip_pred=False,
                loss_weight=1.0,
                constrain_loss_dims=True,
            ),
            single_arm=ModuleSpec.create(
                L1ActionHead,
                action_horizon=4,
                action_dim=SINGLE_ARM_ACTION_DIM,
                num_preds=SINGLE_ARM_ACTION_DIM,
                pool_strategy="pass",
                readout_key="readout_single_arm",
                clip_pred=False,
                loss_weight=1.0,
                constrain_loss_dims=True,
            ),
            # nav=ModuleSpec.create( L1ActionHead, action_horizon=4, action_dim=NAV_ACTION_DIM, num_preds=NAV_ACTION_DIM, pool_strategy="pass", readout_key="readout_nav", clip_pred=False, loss_weight=1.0, constrain_loss_dims=True,),
            # quadruped=ModuleSpec.create( L1ActionHead, action_horizon=1, action_dim=QUADRUPED_ACTION_DIM, num_preds=QUADRUPED_ACTION_DIM, pool_strategy="pass", readout_key="readout_quadruped", clip_pred=False, loss_weight=1.0, constrain_loss_dims=True,),
            mano=ModuleSpec.create(
                L1ActionHead,
                action_horizon=1,
                action_dim=MANO_ACTION_DIM,
                num_preds=MANO_ACTION_DIM,
                pool_strategy="pass",
                readout_key="readout_mano",
                clip_pred=False,
                loss_weight=1.0,
                constrain_loss_dims=True,
            ),
        ),
        # frequency / action chunks
        readouts=dict(
            bimanual=100,
            single_arm=4,
            # nav=4,
            # quadruped=1,
            mano=1,
        ),
        token_embedding_size=token_embedding_size,
        transformer_kwargs=transformer_kwargs,
        max_horizon=10,
    )<|MERGE_RESOLUTION|>--- conflicted
+++ resolved
@@ -1,4 +1,5 @@
 from ml_collections import ConfigDict
+import os
 from ml_collections.config_dict import FieldReference, placeholder
 
 from crossformer.data.oxe.oxe_dataset_mixes import OXE_NAMED_MIXES
@@ -77,21 +78,17 @@
 
 def get_config():
     window_size = FieldReference(default=5)
-    grad_acc = FieldReference(default=4)
-
-    import os
+    grad_acc = FieldReference(default=32)
+
     return ConfigDict(
         dict(
-            pretrained_path="hf://rail-berkeley/crossformer",
+            pretrained_path= "hf://rail-berkeley/crossformer",
+            # pretrained_path="/grand/EVITA/bafl/experiment_20240912_230921", # "hf://rail-berkeley/crossformer",
             pretrained_step=placeholder(int),
             #
             seed=42,
             num_steps=300000*grad_acc,
-<<<<<<< HEAD
-            save_dir=os.path.join(os.path.expanduser('~'),'evita'),
-=======
-            save_dir=os.path.expanduser("~"),
->>>>>>> 457d5c77
+            save_dir=os.environ.get('BAFL_SAVE', os.path.expanduser('~')),
             model=get_model_config("detr"),
             window_size=window_size,
             dataset_kwargs=get_dataset_config("multi", window_size, 100),
@@ -152,7 +149,7 @@
     return dict(
         oxe_kwargs=dict(
             data_mix=mix,
-            data_dir="~/tensorflow_datasets",
+            data_dir=os.environ.get('BAFL_DATA', os.path.join(os.path.expanduser("~"),"tensorflow_datasets")),
             load_camera_views=("primary", "high", "nav", "left_wrist", "right_wrist"),
             load_proprio=True,
             load_depth=False,
